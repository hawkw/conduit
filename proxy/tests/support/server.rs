use std::borrow::Borrow;
use std::collections::HashMap;
use std::default::Default;
use std::hash::Hash;
use std::{thread, ops};
use std::sync::Arc;
use std::time::Duration;

use support::*;

pub fn new() -> Server {
    http2()
}

pub fn http1() -> Server {
    Server::http1()
}

pub fn http2() -> Server {
    Server::http2()
}

pub fn tcp() -> tcp::TcpServer {
    tcp::server()
}

#[derive(Debug)]
pub struct Server {
<<<<<<< HEAD
    routes: HashMap<String, Endpoint>,
}

#[derive(Debug, Default)]
pub struct Endpoint {
    response: String,
    extra_latency: Option<Duration>,
=======
    routes: HashMap<String, Route>,
    version: Run,
>>>>>>> 3856b385
}

#[derive(Debug)]
pub struct Listening {
    pub addr: SocketAddr,
    pub(super) shutdown: Shutdown,
}

impl Server {
    fn new(run: Run) -> Self {
        Server {
            routes: HashMap::new(),
            version: run,
        }
    }
    fn http1() -> Self {
        Server::new(Run::Http1)
    }

    fn http2() -> Self {
        Server::new(Run::Http2)
    }

    pub fn route(mut self, path: &str, resp: &str) -> Self {
        self.routes.insert(path.into(), Route::string(resp));
        self
    }

    pub fn route_fn<F>(mut self, path: &str, cb: F) -> Self
    where
        F: Fn(Request<()>) -> Response<String> + Send + 'static,
    {
        self.routes.insert(path.into(), Route(Box::new(cb)));
        self
    }

    pub fn run(self) -> Listening {
        let (tx, rx) = shutdown_signal();
        let (addr_tx, addr_rx) = oneshot::channel();
        ::std::thread::Builder::new().name("support server".into()).spawn(move || {
            let mut core = Core::new().unwrap();
            let reactor = core.handle();

            let new_svc = NewSvc(Arc::new(self.routes));

            let srv: Box<Fn(TcpStream) -> Box<Future<Item=(), Error=()>>> = match self.version {
                Run::Http1 => {
                    let h1 = hyper::server::Http::<hyper::Chunk>::new();

                    Box::new(move |sock| {
                        let h1_clone = h1.clone();
                        let conn = new_svc.new_service()
                            .from_err()
                            .and_then(move |svc| h1_clone.serve_connection(sock, svc))
                            .map(|_| ())
                            .map_err(|e| println!("server h1 error: {}", e));
                        Box::new(conn)
                    })
                },
                Run::Http2 => {
                    let h2 = tower_h2::Server::new(
                        new_svc,
                        Default::default(),
                        reactor.clone(),
                    );
                    Box::new(move |sock| {
                        let conn = h2.serve(sock)
                            .map_err(|e| println!("server h2 error: {:?}", e));
                        Box::new(conn)
                    })
                },
            };

            let addr = ([127, 0, 0, 1], 0).into();
            let bind = TcpListener::bind(&addr, &reactor).expect("bind");

            let local_addr = bind.local_addr().expect("local_addr");
            let _ = addr_tx.send(local_addr);

            let serve = bind.incoming()
                .fold((srv, reactor), |(srv, reactor), (sock, _)| {
                    if let Err(e) = sock.set_nodelay(true) {
                        return Err(e);
                    }
                    reactor.spawn(srv(sock));

                    Ok((srv, reactor))
                });

            core.handle().spawn(
                serve
                    .map(|_| ())
                    .map_err(|e| println!("server error: {}", e)),
            );

            core.run(rx).unwrap();
        }).unwrap();

        let addr = addr_rx.wait().expect("addr");

        Listening {
            addr,
            shutdown: tx,
        }
    }
}

<<<<<<< HEAD
impl<'a, Q: ?Sized> ops::Index<&'a Q> for Server 
where 
    String: Borrow<Q>,
    Q: Hash + Eq,
{
    type Output = Endpoint;
    fn index(&self, index: &'a Q) -> &Self::Output {
        self.routes.index(index)
    }
}

impl<'a, Q: ?Sized> ops::IndexMut<&'a Q> for Server 
where 
    String: Borrow<Q>,
    Q: Hash + Eq,
{
    fn index_mut(&mut self, index: &'a Q) -> &mut Self::Output {
        self.routes.get_mut(index).unwrap()
    }
}

impl<S> From<S> for Endpoint
where String: From<S> {
    fn from(s: S) -> Self {
        Endpoint {
            response: String::from(s),
            ..Default::default()
        }
    }
}

impl Endpoint {
    /// Add extra latency to this endpoint.
    pub fn extra_latency(&mut self, dur: Duration) -> &mut Self {
        self.extra_latency = Some(dur);
        self
    }

    /// Set the response.
    pub fn response<S>(&mut self, rsp: S) -> &mut Self 
    where
        String: From<S>
    {
        self.response = String::from(rsp);
        self
    }
}

type Response = http::Response<RspBody>;
=======
#[derive(Debug)]
enum Run {
    Http1,
    Http2,
}
>>>>>>> 3856b385

struct RspBody(Option<Bytes>);

impl RspBody {
    fn new(body: Bytes) -> Self {
        RspBody(Some(body))
    }

    fn empty() -> Self {
        RspBody(None)
    }
}


impl Body for RspBody {
    type Data = Bytes;

    fn is_end_stream(&self) -> bool {
        self.0.as_ref().map(|b| b.is_empty()).unwrap_or(false)
    }

    fn poll_data(&mut self) -> Poll<Option<Bytes>, h2::Error> {
        let data = self.0
            .take()
            .and_then(|b| if b.is_empty() { None } else { Some(b) });
        Ok(Async::Ready(data))
    }
}

struct Route(Box<Fn(Request<()>) -> Response<String> + Send>);

impl Route {
    fn string(body: &str) -> Route {
        let body = body.to_owned();
        Route(Box::new(move |_| {
            http::Response::builder()
                .status(200)
                .body(body.clone())
                .unwrap()
        }))
    }
}

impl ::std::fmt::Debug for Route {
    fn fmt(&self, f: &mut ::std::fmt::Formatter) -> ::std::fmt::Result {
        f.write_str("Route")
    }
}

#[derive(Debug)]
<<<<<<< HEAD
struct Svc(Arc<HashMap<String, Endpoint>>);
=======
struct Svc(Arc<HashMap<String, Route>>);
>>>>>>> 3856b385

impl Service for Svc {
    type Request = Request<RecvBody>;
    type Response = Response<RspBody>;
    type Error = h2::Error;
    type Future = future::FutureResult<Self::Response, Self::Error>;

    fn poll_ready(&mut self) -> Poll<(), Self::Error> {
        Ok(Async::Ready(()))
    }

    fn call(&mut self, req: Self::Request) -> Self::Future {
<<<<<<< HEAD
        let mut rsp = http::Response::builder();
        rsp.version(http::Version::HTTP_2);

        let path = req.uri().path();
        let rsp = match self.0.get(path) {
            Some(&Endpoint { ref response, ref extra_latency }) => {
                if let &Some(ref duration) = extra_latency {
                    thread::sleep(*duration);
                }
                let body = RspBody::new(response.as_bytes().into());
                rsp.status(200).body(body).unwrap()
=======
        let rsp = match self.0.get(req.uri().path()) {
            Some(route) => {
                (route.0)(req.map(|_| ()))
                    .map(|s| RspBody::new(s.as_bytes().into()))
>>>>>>> 3856b385
            }
            None => {
                println!("server 404: {:?}", req.uri().path());
                let mut rsp = http::Response::builder();
                rsp.version(http::Version::HTTP_2);
                let body = RspBody::empty();
                rsp.status(404).body(body).unwrap()
            }
        };
        future::ok(rsp)
    }
}

impl hyper::server::Service for Svc {
    type Request = hyper::server::Request;
    type Response = hyper::server::Response<hyper::Body>;
    type Error = hyper::Error;
    type Future = future::FutureResult<hyper::server::Response<hyper::Body>, hyper::Error>;

    fn call(&self, req: Self::Request) -> Self::Future {

        let rsp = match self.0.get(req.uri().path()) {
            Some(route) => {
                (route.0)(Request::from(req).map(|_| ()))
                    .map(|s| hyper::Body::from(s))
                    .into()
            }
            None => {
                println!("server 404: {:?}", req.uri().path());
                let rsp = hyper::server::Response::new();
                let body = hyper::Body::empty();
                rsp.with_status(hyper::NotFound)
                    .with_body(body)
            }
        };
        future::ok(rsp)
    }
}

#[derive(Debug)]
<<<<<<< HEAD
struct NewSvc(Arc<HashMap<String, Endpoint>>);
=======
struct NewSvc(Arc<HashMap<String, Route>>);
>>>>>>> 3856b385
impl NewService for NewSvc {
    type Request = Request<RecvBody>;
    type Response = Response<RspBody>;
    type Error = h2::Error;
    type InitError = ::std::io::Error;
    type Service = Svc;
    type Future = future::FutureResult<Svc, Self::InitError>;

    fn new_service(&self) -> Self::Future {
        future::ok(Svc(Arc::clone(&self.0)))
    }
}<|MERGE_RESOLUTION|>--- conflicted
+++ resolved
@@ -26,7 +26,7 @@
 
 #[derive(Debug)]
 pub struct Server {
-<<<<<<< HEAD
+    version: Run,
     routes: HashMap<String, Endpoint>,
 }
 
@@ -34,10 +34,6 @@
 pub struct Endpoint {
     response: String,
     extra_latency: Option<Duration>,
-=======
-    routes: HashMap<String, Route>,
-    version: Run,
->>>>>>> 3856b385
 }
 
 #[derive(Debug)]
@@ -145,9 +141,14 @@
     }
 }
 
-<<<<<<< HEAD
-impl<'a, Q: ?Sized> ops::Index<&'a Q> for Server 
-where 
+#[derive(Debug)]
+enum Run {
+    Http1,
+    Http2,
+}
+
+impl<'a, Q: ?Sized> ops::Index<&'a Q> for Server
+where
     String: Borrow<Q>,
     Q: Hash + Eq,
 {
@@ -157,8 +158,8 @@
     }
 }
 
-impl<'a, Q: ?Sized> ops::IndexMut<&'a Q> for Server 
-where 
+impl<'a, Q: ?Sized> ops::IndexMut<&'a Q> for Server
+where
     String: Borrow<Q>,
     Q: Hash + Eq,
 {
@@ -185,7 +186,7 @@
     }
 
     /// Set the response.
-    pub fn response<S>(&mut self, rsp: S) -> &mut Self 
+    pub fn response<S>(&mut self, rsp: S) -> &mut Self
     where
         String: From<S>
     {
@@ -195,13 +196,6 @@
 }
 
 type Response = http::Response<RspBody>;
-=======
-#[derive(Debug)]
-enum Run {
-    Http1,
-    Http2,
-}
->>>>>>> 3856b385
 
 struct RspBody(Option<Bytes>);
 
@@ -252,11 +246,7 @@
 }
 
 #[derive(Debug)]
-<<<<<<< HEAD
 struct Svc(Arc<HashMap<String, Endpoint>>);
-=======
-struct Svc(Arc<HashMap<String, Route>>);
->>>>>>> 3856b385
 
 impl Service for Svc {
     type Request = Request<RecvBody>;
@@ -269,7 +259,6 @@
     }
 
     fn call(&mut self, req: Self::Request) -> Self::Future {
-<<<<<<< HEAD
         let mut rsp = http::Response::builder();
         rsp.version(http::Version::HTTP_2);
 
@@ -281,12 +270,6 @@
                 }
                 let body = RspBody::new(response.as_bytes().into());
                 rsp.status(200).body(body).unwrap()
-=======
-        let rsp = match self.0.get(req.uri().path()) {
-            Some(route) => {
-                (route.0)(req.map(|_| ()))
-                    .map(|s| RspBody::new(s.as_bytes().into()))
->>>>>>> 3856b385
             }
             None => {
                 println!("server 404: {:?}", req.uri().path());
@@ -327,11 +310,7 @@
 }
 
 #[derive(Debug)]
-<<<<<<< HEAD
 struct NewSvc(Arc<HashMap<String, Endpoint>>);
-=======
-struct NewSvc(Arc<HashMap<String, Route>>);
->>>>>>> 3856b385
 impl NewService for NewSvc {
     type Request = Request<RecvBody>;
     type Response = Response<RspBody>;
